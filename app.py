import os
import time
import logging
import threading
<<<<<<< HEAD
from typing import Optional
=======
import asyncio
from concurrent.futures import ThreadPoolExecutor
>>>>>>> 17d11163
from datetime import datetime
from flask import Flask, jsonify, request
from dotenv import load_dotenv
<<<<<<< HEAD
from notion_client import Client

# Import Supabase database and services
from models.supabase_db import get_subscriptions, is_user_authorized, get_supabase_client

# Import LangGraph agent
from models.agent import graph
=======
from openai import OpenAI
from notion_client import Client
>>>>>>> 17d11163

# Configure logging
logging.basicConfig(
    level=logging.INFO,
    format='%(asctime)s - %(name)s - %(levelname)s - %(message)s',
    handlers=[logging.StreamHandler()]
)
logger = logging.getLogger(__name__)

# Load environment variables
load_dotenv()

# Initialize Flask app
app = Flask(__name__)

<<<<<<< HEAD
# Initialize Supabase client
supabase = get_supabase_client()
if not supabase:
    logger.error("Failed to create Supabase admin client")
    exit(1)
logger.info("Supabase admin client initialized successfully")
=======
# Notion API configuration
NOTION_API_KEY = os.getenv("NOTION_API_KEY")
NOTION_VERSION = "2022-06-28"  # Notion API version

# Initialize Notion client
notion = Client(auth=NOTION_API_KEY, notion_version=NOTION_VERSION)

# OpenAI API configuration
OPENAI_API_KEY = os.getenv("OPENAI_API_KEY")
ASSISTANT_ID = os.getenv("ASSISTANT_ID")

# Initialize OpenAI client with v2 Assistants API header
openai_client = OpenAI(
    api_key=OPENAI_API_KEY,
    default_headers={"OpenAI-Beta": "assistants=v2"}
)
>>>>>>> 17d11163

# Get configuration from environment variables
POLLING_INTERVAL = int(os.getenv("POLLING_INTERVAL", "60"))  # Default to 60 seconds
PORT = int(os.getenv("PORT", "5001"))  # Default to port 5001

# Check for required environment variables
<<<<<<< HEAD
required_vars = ["SUPABASE_URL", "SUPABASE_KEY", "ANTHROPIC_API_KEY"]
=======
required_vars = ["NOTION_API_KEY", "NOTION_PAGE_ID", "OPENAI_API_KEY", "ASSISTANT_ID"]
>>>>>>> 17d11163
missing_vars = [var for var in required_vars if not os.getenv(var)]

if missing_vars:
    logger.error(f"Missing required environment variables: {', '.join(missing_vars)}")
    logger.error("Please set these variables in your .env file. See .env.sample for reference.")

# Flag to control polling
POLLING_ACTIVE = False

<<<<<<< HEAD
def get_comments_from_notion():
    """Retrieve all comments from the specified Notion page and save to database."""
    try:
        # Get comments from the page using notion-client
        comments = notion.comments.list()
        results = comments.get("results", [])
        
        # Save comments to database with comparison logic
        if results:
            result = SupabaseCommentService.save_comments_to_db(results)
            logger.info(f"Comment processing results: {result['new']} new, {result['updated']} updated, {result['unchanged']} unchanged")
        
        return results
=======
def get_comments_from_page():
    """Retrieve all open (un-resolved) comments from the specified Notion page or block.
    
    According to Notion API docs, this endpoint returns a flatlist of comments associated 
    with the ID provided. Multiple discussion threads may be included in the response,
    with comments from all threads returned in ascending chronological order.
    """
    try:
        # Get comments from the page using the Notion SDK
        response = notion.comments.list(block_id=NOTION_PAGE_ID)
        
        # Return the results, which is a flatlist of comments
        comments = response.get("results", [])
        logger.info(f"Retrieved {len(comments)} comments from Notion page/block")
        return comments
>>>>>>> 17d11163
    except Exception as e:
        logger.error(f"Error retrieving comments: {e}")
        return []

<<<<<<< HEAD
def get_comments_from_db(discussion_id=None, parent_id=None, status=None):
    """Retrieve comments from the database with optional filters."""
    return SupabaseCommentService.get_comments_from_db(discussion_id, parent_id, status)

def poll_notion():
    """Poll the Notion workspace for new comments."""
    
    logger.info(f"Polling Notion for new comments")
    
    # Get comments from Notion
    comments = get_comments_from_notion()
    
    # Get comments that need processing (new or updated)
    comments_to_process = SupabaseCommentService.get_comments_from_db(None, None, "new")
    comments_to_process.extend(SupabaseCommentService.get_comments_from_db(None, None, "updated"))
    
    if comments_to_process:
        logger.info(f"Found {len(comments_to_process)} comments to process (new or updated)")
        # Just log the comments, no processing
        for comment in comments_to_process:
            logger.info(f"New comment detected: {comment['id']} - {comment['plain_text'][:50] if comment['plain_text'] else ''}...")
    else:
        logger.info("No new comments to process")
    
    logger.info("Finished polling cycle")

def start_scheduler():
    """Start a simple polling loop at regular intervals."""
    while POLLING_ACTIVE:
        # Each polling cycle runs in the app context
        poll_notion()
        time.sleep(POLLING_INTERVAL)

def fetch_comment_from_parent(comments: dict, parent_id: str, comment_id: Optional[str] = None):
    """
    Sort comments returned by the notion API by returning a list of ordered comments belonging to the block with the given parent_id.
    Optionally, return only the comment requested by ID.
    
    Args:
        comments (dict): Dictionary of comments retrieved from Notion
        parent_id (str): ID of the parent block
        comment_id (str, optional): ID of the specific comment to fetch
        
    Returns:
        dict: Dictionary of comments or a specific comment if comment_id is provided
    """
 
    # catch no comments found by checking the length of the results field
    if len(comments.get('results', [])) == 0:
        return {}

    # optionally, return only the comment requested by ID
    if comment_id:
        for this_c in comments.get('results'):
            if this_c['id'] == comment_id:
                return this_c

    # Finally, return all comments
    return comments.get('results', 'No comments found')

def process_comment(request_json):
    """Handle Notion comment events."""
    logger.info(f"Processing comment event: {request_json.get('id', 'unknown')}")
    
    # Use the global supabase client with admin access
    # Get the user's access token from the subscriptions table
    try:
        response = supabase.table("subscriptions").select("access_token").eq("notion_user_id", request_json['authors'][0]['id']).execute()
        
        if not response.data:
            logger.error(f"No subscription found for Notion user ID: {request_json['authors'][0]['id']}")
            return {"status": "error", "message": "No subscription found"}
            
        access_token = response.data[0].get('access_token')
        
        if not access_token:
            logger.error(f"No access token found for Notion user ID: {request_json['authors'][0]['id']}")
            return {"status": "error", "message": "No access token found"}
        
        # Initialize Notion client with user's access token
        notion = Client(auth=access_token)
        
        # Get comments on the parent block
        comments = notion.comments.list(block_id=request_json['data']['parent']['id'])
        
        comment = fetch_comment_from_parent(comments, request_json['data']['parent']['id'], request_json['entity']['id'])
        logger.info(f"Comment data: {comment}")
        
        # Extract the comment's text
        try:
            comment_text = [item['plain_text'] for item in comment[0]['rich_text']]
            logger.info(f"Comment text: {comment_text}")
        except Exception as e:
            logger.error(f"Failed to extract comment text: {e}")
            return {"status": "error", "message": f"Failed to extract comment text: {e}"}
        
        # Process the comment using the agent
        response = graph.invoke(
            {"messages": [{"role": "user", "content": comment_text}]},
            config={'configurable': {'thread_id': comment['discussion_id']}}
        )
        logger.info(f"Agent Response: {response}")
        
        # Reply to the triggering comment with the response
        reply = notion.comments.create(discussion_id=comment['discussion_id'], 
                            rich_text=[{
                                        "text": {
                                        "content": response['messages'][-1].content
                                        }
                                    }]
        )
=======
def process_comment(comment):
    """Synchronous wrapper for process_comment_async.
    
    This function exists for backward compatibility and to provide a synchronous
    interface to the asynchronous comment processing function.
    """
    # Create a new event loop for this thread if one doesn't exist
    try:
        loop = asyncio.get_event_loop()
    except RuntimeError:
        loop = asyncio.new_event_loop()
        asyncio.set_event_loop(loop)
    
    # Run the async function in the event loop
    return loop.run_until_complete(process_comment_async(comment))

async def process_comment_async(comment):
    """Process a single comment with the OpenAI Assistants API and post a response asynchronously.
    
    Handles comments from different discussion threads by organizing thread context
    based on the discussion_id field. Uses the Assistants API thread model to maintain
    conversation context.
    
    Note: This function assumes the comment has not been processed before. The caller
    should check the processed_comments set before calling this function.
    """
    try:
        # Extract comment information
        comment_id = comment["id"]
        discussion_id = comment.get("discussion_id")
        
        # Extract comment text
        comment_text = ""
        if "rich_text" in comment and len(comment["rich_text"]) > 0:
            comment_text = comment["rich_text"][0].get("text", {}).get("content", "")
        
        # Determine parent ID for the reply (could be page_id or block_id)
        parent_id = None
        if "parent" in comment:
            if "page_id" in comment["parent"]:
                parent_id = comment["parent"]["page_id"]
            elif "block_id" in comment["parent"]:
                parent_id = comment["parent"]["block_id"]
        
        # Skip processing if missing essential information
        if not parent_id or not comment_text:
            logger.warning(f"Skipping comment {comment_id}: Missing parent_id or comment_text")
            return
        
        # Note: Skipping already processed comments is now handled by get_unprocessed_comments()
        # so we don't need to check here, but we'll log it for debugging purposes
        logger.debug(f"Processing comment: {comment_id}")
        
        logger.info(f"Processing new comment: {comment_id} from discussion: {discussion_id}")
        logger.info(f"Comment text: {comment_text}")
        
        # Create or retrieve a thread for this discussion
        # Use the discussion_id as the external_id for the thread to maintain continuity
        thread_id = None
        
        # If this is part of an existing discussion, check if we have a thread for it
        if discussion_id:
            # Try to find an existing thread with this discussion_id
            try:
                # List threads with the metadata filter for this discussion_id
                threads = openai_client.beta.threads.list()
                for thread in threads.data:
                    # Check if this thread is for our discussion
                    if getattr(thread, 'metadata', {}).get('discussion_id') == discussion_id:
                        thread_id = thread.id
                        logger.info(f"Found existing thread {thread_id} for discussion {discussion_id}")
                        break
            except Exception as e:
                logger.error(f"Error finding existing thread: {e}")
        
        # If no thread found or this is a new discussion, create a new thread
        if not thread_id:
            try:
                # Create a new thread with metadata to track the discussion_id
                metadata = {}
                if discussion_id:
                    metadata['discussion_id'] = discussion_id
                
                thread = openai_client.beta.threads.create(metadata=metadata)
                thread_id = thread.id
                logger.info(f"Created new thread {thread_id} for discussion {discussion_id if discussion_id else 'new'}")
            except Exception as e:
                logger.error(f"Error creating thread: {e}")
                raise
        
        # Add the user message to the thread
        try:
            message = openai_client.beta.threads.messages.create(
                thread_id=thread_id,
                role="user",
                content=comment_text
            )
            logger.info(f"Added message to thread {thread_id}")
        except Exception as e:
            logger.error(f"Error adding message to thread: {e}")
            raise
        
        # Run the assistant on the thread
        try:
            run = openai_client.beta.threads.runs.create(
                thread_id=thread_id,
                assistant_id=ASSISTANT_ID,
                instructions="You are responding to comments in a Notion document. Be helpful, concise, and friendly."
            )
            logger.info(f"Started run {run.id} on thread {thread_id}")
        except Exception as e:
            logger.error(f"Error starting run: {e}")
            raise
        
        # Wait for the run to complete - using async sleep instead of blocking
        while True:
            try:
                run_status = openai_client.beta.threads.runs.retrieve(
                    thread_id=thread_id,
                    run_id=run.id
                )
                if run_status.status == 'completed':
                    logger.info(f"Run {run.id} completed")
                    break
                elif run_status.status in ['failed', 'cancelled', 'expired']:
                    logger.error(f"Run {run.id} ended with status {run_status.status}")
                    raise Exception(f"Run ended with status {run_status.status}")
                else:
                    logger.info(f"Run {run.id} status: {run_status.status}")
                    await asyncio.sleep(1)  # Async wait before checking again
            except Exception as e:
                logger.error(f"Error checking run status: {e}")
                raise
        
        # Get the assistant's response
        try:
            messages = openai_client.beta.threads.messages.list(
                thread_id=thread_id
            )
            
            # Get the most recent assistant message
            assistant_messages = [msg for msg in messages.data if msg.role == 'assistant']
            if not assistant_messages:
                raise Exception("No assistant response found")
            
            # Get the most recent message (first in the list)
            latest_message = assistant_messages[0]
            ai_response = latest_message.content[0].text.value
            logger.info(f"Got assistant response: {ai_response[:100]}...")
        except Exception as e:
            logger.error(f"Error getting assistant response: {e}")
            raise
        
        # Post the response as a reply using the Notion SDK
        rich_text = [{
            "type": "text",
            "text": {
                "content": f"AI Assistant: {ai_response}"
            }
        }]
        
        try:
            # Based on the successful approach from our testing, use the simplified method
            # that works with the Notion SDK
            parent_dict = {}
            
            # Set either page_id or block_id, but not both
            if "page_id" in comment.get("parent", {}):
                parent_dict = {"page_id": parent_id}
                logger.info(f"Creating comment on page {parent_id}")
            else:
                parent_dict = {"block_id": parent_id}
                logger.info(f"Creating comment on block {parent_id}")
            
            # Create the comment with the appropriate parameters
            if discussion_id:
                logger.info(f"This is a reply in discussion {discussion_id}")
            
            # Create the comment using the simplified approach that worked in testing
            notion.comments.create(
                parent=parent_dict,
                rich_text=rich_text
            )
            logger.info("Comment created successfully")
            
        except Exception as e:
            logger.error(f"Error creating comment: {e}")
            # Try with discussion_id if the first attempt failed and we have a discussion_id
            if discussion_id:
                try:
                    logger.info(f"Trying again with discussion_id parameter")
                    parent_dict = {}
                    if "page_id" in comment.get("parent", {}):
                        parent_dict = {"page_id": parent_id}
                    else:
                        parent_dict = {"block_id": parent_id}
                        
                    notion.comments.create(
                        parent=parent_dict,
                        discussion_id=discussion_id,
                        rich_text=rich_text
                    )
                    logger.info("Comment created with discussion_id parameter")
                except Exception as e2:
                    logger.error(f"Second attempt to create comment failed: {e2}")
                    raise
            else:
                # If there's no discussion_id and the first attempt failed, re-raise the exception
                raise
        
        # Mark this comment as processed
        processed_comments.add(comment_id)
        logger.info(f"Successfully responded to comment {comment_id}")
>>>>>>> 17d11163
        
        return reply
    except Exception as e:
        logger.error(f"Error processing comment: {e}")
        return {"status": "error", "message": f"Error processing comment: {e}"}

<<<<<<< HEAD
def action_router(event_payload):
    """Route the event payload to the appropriate handler based on event type and content.
    
    Args:
        event_payload (dict): The JSON payload from the webhook event
        
    Returns:
        dict: Response data with status and any additional information
    """
    logging.info(f"Routing action for event: {event_payload.get('type', 'unknown')}") 
    print(event_payload)
    
    response = {"status": "success", "action": "none"}
    
    # Check if the author is a person (not a bot)
    if event_payload.get('authors') and event_payload['authors'][0].get('type') == 'person':
        logging.info(f"Processing comment from person: {event_payload['authors'][0].get('id', 'unknown')}") 
        
        # Process the comment with the additional context
        if event_payload.get('type') == 'comment.created':
            result = process_comment(event_payload)
            
            response.update({
                "action": "processed_comment",
                "result": result
        })
        elif event_payload.get('type') == 'comment.deleted':
            pass
            # TODO: Handle comment deletion
            
    else:
        logging.info("Skipping event: not from a person or no author information")
    
    return response
=======
def get_discussion_context(discussion_id, current_comment_id):
    """Retrieve the context of a discussion thread.
    
    Args:
        discussion_id: The ID of the discussion thread
        current_comment_id: The ID of the current comment being processed
        
    Returns:
        A string containing the context of previous comments in the thread
    """
    thread_context = ""
    try:
        # Get all comments in the discussion thread using the Notion SDK
        # The Notion SDK doesn't directly support filtering by discussion_id in the list method
        # So we'll get all comments and filter them manually
        response = notion.comments.list(block_id=NOTION_PAGE_ID)
        all_comments = response.get("results", [])
        
        # Filter comments by discussion_id
        thread_comments = [c for c in all_comments if c.get("discussion_id") == discussion_id]
        
        # Sort comments by created_time to ensure chronological order
        thread_comments.sort(key=lambda x: x.get("created_time", ""))
        
        # Build context from previous comments in the thread
        for thread_comment in thread_comments:
            # Skip the current comment and comments without text
            if thread_comment["id"] == current_comment_id or "rich_text" not in thread_comment:
                continue
                
            # Skip comments that don't have text content
            if not thread_comment["rich_text"] or len(thread_comment["rich_text"]) == 0:
                continue
                
            # Extract the text content
            thread_text = thread_comment["rich_text"][0].get("text", {}).get("content", "")
            if thread_text:
                # Add the comment to the context
                author = thread_comment.get("created_by", {}).get("name", "Unknown")
                thread_context += f"Previous comment by {author}: {thread_text}\n"
                
        return thread_context
    except Exception as e:
        logger.error(f"Error retrieving discussion thread {discussion_id}: {e}")
        return ""

def organize_comments_by_thread(comments):
    """Organize comments by their discussion threads.
    
    Args:
        comments: A list of comments from the Notion API
        
    Returns:
        A dictionary mapping discussion_ids to lists of comments
    """
    # This function is kept for backward compatibility but now uses the more detailed function
    threads = {}
    organized = organize_comments_by_parent_and_thread(comments)
    
    # Flatten the parent structure to just get discussion threads
    for parent_threads in organized.values():
        for discussion_id, thread_comments in parent_threads.items():
            if discussion_id not in threads:
                threads[discussion_id] = []
            threads[discussion_id].extend(thread_comments)
    
    return threads

def get_unprocessed_comments(comments):
    """Filter out already processed comments.
    
    Args:
        comments: A list of comments from the Notion API
        
    Returns:
        A list of comments that haven't been processed yet
    """
    unprocessed = []
    
    for comment in comments:
        comment_id = comment.get("id")
        if comment_id and comment_id not in processed_comments:
            unprocessed.append(comment)
    
    logger.info(f"Found {len(unprocessed)} unprocessed comments out of {len(comments)} total comments")
    return unprocessed

def organize_comments_by_parent_and_thread(comments):
    """Organize comments by their parent page/block and discussion threads.
    
    Args:
        comments: A list of comments from the Notion API
        
    Returns:
        A dictionary mapping parent_ids to dictionaries of discussion_ids to lists of comments
    """
    organized = {}
    
    for comment in comments:
        # Determine parent ID for the reply (could be page_id or block_id)
        parent_id = None
        if "parent" in comment:
            if "page_id" in comment["parent"]:
                parent_id = comment["parent"]["page_id"]
            elif "block_id" in comment["parent"]:
                parent_id = comment["parent"]["block_id"]
        
        # Skip if no parent_id found
        if not parent_id:
            logger.warning(f"Skipping comment {comment.get('id', 'unknown')}: Missing parent_id")
            continue
        
        # Get discussion ID, default to "unthreaded" if not present
        discussion_id = comment.get("discussion_id", "unthreaded")
        
        # Initialize nested dictionaries if needed
        if parent_id not in organized:
            organized[parent_id] = {}
        if discussion_id not in organized[parent_id]:
            organized[parent_id][discussion_id] = []
        
        # Add comment to the appropriate list
        organized[parent_id][discussion_id].append(comment)
    
    # Sort comments within each thread by created_time
    for parent_id in organized:
        for discussion_id in organized[parent_id]:
            organized[parent_id][discussion_id] = sorted(
                organized[parent_id][discussion_id], 
                key=lambda x: x.get("created_time", "")
            )
    
    return organized

async def process_comments_async(comments):
    """Process a list of comments asynchronously.
    
    Args:
        comments: A list of comments to process
    """
    # Create tasks for each comment
    tasks = [process_comment_async(comment) for comment in comments]
    
    # Process all comments concurrently and wait for them to complete
    await asyncio.gather(*tasks)

def poll_notion_page():
    """Poll the Notion page for new comments and process them.
    
    Retrieves all open (un-resolved) comments from the specified Notion page or block,
    organizes them by parent page/block and discussion thread, filters out already 
    processed comments, and processes each unprocessed comment asynchronously.
    """
    if not NOTION_PAGE_ID:
        logger.error("NOTION_PAGE_ID not set in environment variables")
        return
    
    logger.info(f"Polling Notion page {NOTION_PAGE_ID} for new comments")
    
    # Step 1: Get all comments from the page/block as a flat list
    all_comments = get_comments_from_page()
    
    # Step 2: Filter out already processed comments
    unprocessed_comments = get_unprocessed_comments(all_comments)
    
    if not unprocessed_comments:
        logger.info("No new comments to process")
        return
    
    # Step 3: Organize unprocessed comments by parent page/block and discussion thread
    organized_comments = organize_comments_by_parent_and_thread(unprocessed_comments)
    
    # Log summary of what we found
    parent_count = len(organized_comments)
    thread_count = sum(len(threads) for threads in organized_comments.values())
    logger.info(f"Found {thread_count} discussion threads across {parent_count} parent pages/blocks")
    
    # Step 4: Process each unprocessed comment asynchronously
    # Flatten the organized comments into a single list
    all_unprocessed = []
    for parent_id, threads in organized_comments.items():
        logger.info(f"Processing comments for parent {parent_id}")
        for discussion_id, comments in threads.items():
            logger.info(f"Processing thread {discussion_id} with {len(comments)} comments")
            all_unprocessed.extend(comments)
    
    # Create a new event loop for this thread if one doesn't exist
    try:
        loop = asyncio.get_event_loop()
    except RuntimeError:
        loop = asyncio.new_event_loop()
        asyncio.set_event_loop(loop)
    
    # Process all comments asynchronously
    if all_unprocessed:
        logger.info(f"Processing {len(all_unprocessed)} comments asynchronously")
        loop.run_until_complete(process_comments_async(all_unprocessed))
    
    logger.info(f"Finished polling. Total processed comments: {len(processed_comments)}")
>>>>>>> 17d11163


@app.route('/events', methods=['POST'])
def handle_events():
    """Handle Notion comment events."""
    
    # Handle a webhook verification request
    if request.json.get('verification_token'):
        os.environ["NOTION_VERIFICATION_TOKEN"] = request.json['verification_token']
        logging.info(f"Received verification token: {os.environ['NOTION_VERIFICATION_TOKEN']}")
        return jsonify({"status": "success"}), 200
    
    # TODO: validate the request using the verification token set in the environment
    
    # Route the event to the appropriate handler
    if not request.json.get('type'):
        return jsonify({"status": "error", "message": "Invalid event type"}), 200
    
    elif 'comment' in request.json.get('type'):
        response = action_router(request.json)
        return jsonify(response), 200
    
    return jsonify({"status": "success"}), 200

@app.route('/health', methods=['GET'])
def health_check():
    """Health check endpoint."""
    # Check database connection
    db_healthy = True
    try:
        # Try to get subscriptions as a database health check
        subscriptions = get_subscriptions()
        if subscriptions is None:
            db_healthy = False
    except Exception as e:
        db_healthy = False
        logger.error(f"Database health check failed: {e}")
    
    return jsonify({
        "status": "healthy",
        "database": "connected" if db_healthy else "error",
        "timestamp": datetime.now().isoformat(),
        "notion_page_id": os.getenv("NOTION_PAGE", "No page Id provided")
    })

@app.route('/status', methods=['GET'])
def status():
    """Service status and statistics endpoint."""
    # Get comment statistics from database
    all_comments = SupabaseCommentService.get_comments_from_db()
    processed_comments = [c for c in all_comments if c.get("status") == "processed"]
    new_comments = [c for c in all_comments if c.get("status") == "new"]
    error_comments = [c for c in all_comments if c.get("status") == "error"]
    
    # Get subscriptions
    subscriptions = get_subscriptions()
    
    return jsonify({
        "status": "running",
        "notion_page_id": os.getenv("NOTION_PAGE"),
        "polling_interval": POLLING_INTERVAL,
<<<<<<< HEAD
        "comments": {
            "total": len(all_comments),
            "processed": len(processed_comments),
            "new": len(new_comments),
            "error": len(error_comments)
        },
        "subscriptions": {
            "total": len(subscriptions)
        },
=======
        "llm_model": LLM_MODEL,
        "assistant_id": ASSISTANT_ID,
        "processed_comments": len(processed_comments),
>>>>>>> 17d11163
        "timestamp": datetime.now().isoformat()
    })

@app.route('/manual-poll', methods=['GET'])
def manual_poll():
    """Trigger an immediate polling cycle."""
    poll_notion()
    
    # Get updated statistics from database
    all_comments = SupabaseCommentService.get_comments_from_db()
    processed_comments = [c for c in all_comments if c.get("status") == "processed"]
    new_comments = [c for c in all_comments if c.get("status") == "new"]
    
    return jsonify({
        "status": "success",
        "message": "Manual polling completed",
        "comments": {
            "total": len(all_comments),
            "processed": len(processed_comments),
            "new": len(new_comments)
        },
        "timestamp": datetime.now().isoformat()
    })

# New endpoint to check subscriptions
@app.route('/subscriptions', methods=['GET'])
def list_subscriptions():
    """List all subscriptions from the database."""
    subscriptions = get_subscriptions()
    
    return jsonify({
        "status": "success",
        "subscriptions": subscriptions,
        "count": len(subscriptions),
        "timestamp": datetime.now().isoformat()
    })

if __name__ == '__main__':
    # Only start the application if all required environment variables are set
    if not missing_vars:
        # Check if Supabase was initialized successfully
        if not supabase:
            logger.error("Failed to initialize Supabase client. Check your credentials.")
        else:
            # Check subscriptions on startup
            subscriptions = get_subscriptions()
            logger.info(f"Found {len(subscriptions)} subscriptions in the database")
            
            # Start the polling scheduler in a separate thread
            if POLLING_ACTIVE:
                scheduler_thread = threading.Thread(target=start_scheduler, daemon=True)
                scheduler_thread.start()
            
            # Start the Flask app
            logger.info("Starting Notion Comment AI Assistant")
            app.run(host='0.0.0.0', port=PORT, debug=True)
    else:
        logger.error("Application not started due to missing environment variables.")<|MERGE_RESOLUTION|>--- conflicted
+++ resolved
@@ -2,16 +2,10 @@
 import time
 import logging
 import threading
-<<<<<<< HEAD
 from typing import Optional
-=======
-import asyncio
-from concurrent.futures import ThreadPoolExecutor
->>>>>>> 17d11163
 from datetime import datetime
 from flask import Flask, jsonify, request
 from dotenv import load_dotenv
-<<<<<<< HEAD
 from notion_client import Client
 
 # Import Supabase database and services
@@ -19,10 +13,7 @@
 
 # Import LangGraph agent
 from models.agent import graph
-=======
-from openai import OpenAI
-from notion_client import Client
->>>>>>> 17d11163
+
 
 # Configure logging
 logging.basicConfig(
@@ -38,42 +29,22 @@
 # Initialize Flask app
 app = Flask(__name__)
 
-<<<<<<< HEAD
 # Initialize Supabase client
 supabase = get_supabase_client()
 if not supabase:
     logger.error("Failed to create Supabase admin client")
     exit(1)
 logger.info("Supabase admin client initialized successfully")
-=======
-# Notion API configuration
-NOTION_API_KEY = os.getenv("NOTION_API_KEY")
-NOTION_VERSION = "2022-06-28"  # Notion API version
-
-# Initialize Notion client
-notion = Client(auth=NOTION_API_KEY, notion_version=NOTION_VERSION)
-
-# OpenAI API configuration
-OPENAI_API_KEY = os.getenv("OPENAI_API_KEY")
-ASSISTANT_ID = os.getenv("ASSISTANT_ID")
-
-# Initialize OpenAI client with v2 Assistants API header
-openai_client = OpenAI(
-    api_key=OPENAI_API_KEY,
-    default_headers={"OpenAI-Beta": "assistants=v2"}
-)
->>>>>>> 17d11163
+
 
 # Get configuration from environment variables
 POLLING_INTERVAL = int(os.getenv("POLLING_INTERVAL", "60"))  # Default to 60 seconds
 PORT = int(os.getenv("PORT", "5001"))  # Default to port 5001
 
 # Check for required environment variables
-<<<<<<< HEAD
+
 required_vars = ["SUPABASE_URL", "SUPABASE_KEY", "ANTHROPIC_API_KEY"]
-=======
-required_vars = ["NOTION_API_KEY", "NOTION_PAGE_ID", "OPENAI_API_KEY", "ASSISTANT_ID"]
->>>>>>> 17d11163
+
 missing_vars = [var for var in required_vars if not os.getenv(var)]
 
 if missing_vars:
@@ -83,7 +54,6 @@
 # Flag to control polling
 POLLING_ACTIVE = False
 
-<<<<<<< HEAD
 def get_comments_from_notion():
     """Retrieve all comments from the specified Notion page and save to database."""
     try:
@@ -97,28 +67,11 @@
             logger.info(f"Comment processing results: {result['new']} new, {result['updated']} updated, {result['unchanged']} unchanged")
         
         return results
-=======
-def get_comments_from_page():
-    """Retrieve all open (un-resolved) comments from the specified Notion page or block.
-    
-    According to Notion API docs, this endpoint returns a flatlist of comments associated 
-    with the ID provided. Multiple discussion threads may be included in the response,
-    with comments from all threads returned in ascending chronological order.
-    """
-    try:
-        # Get comments from the page using the Notion SDK
-        response = notion.comments.list(block_id=NOTION_PAGE_ID)
-        
-        # Return the results, which is a flatlist of comments
-        comments = response.get("results", [])
-        logger.info(f"Retrieved {len(comments)} comments from Notion page/block")
-        return comments
->>>>>>> 17d11163
+
     except Exception as e:
         logger.error(f"Error retrieving comments: {e}")
         return []
 
-<<<<<<< HEAD
 def get_comments_from_db(discussion_id=None, parent_id=None, status=None):
     """Retrieve comments from the database with optional filters."""
     return SupabaseCommentService.get_comments_from_db(discussion_id, parent_id, status)
@@ -230,228 +183,14 @@
                                         }
                                     }]
         )
-=======
-def process_comment(comment):
-    """Synchronous wrapper for process_comment_async.
-    
-    This function exists for backward compatibility and to provide a synchronous
-    interface to the asynchronous comment processing function.
-    """
-    # Create a new event loop for this thread if one doesn't exist
-    try:
-        loop = asyncio.get_event_loop()
-    except RuntimeError:
-        loop = asyncio.new_event_loop()
-        asyncio.set_event_loop(loop)
-    
-    # Run the async function in the event loop
-    return loop.run_until_complete(process_comment_async(comment))
-
-async def process_comment_async(comment):
-    """Process a single comment with the OpenAI Assistants API and post a response asynchronously.
-    
-    Handles comments from different discussion threads by organizing thread context
-    based on the discussion_id field. Uses the Assistants API thread model to maintain
-    conversation context.
-    
-    Note: This function assumes the comment has not been processed before. The caller
-    should check the processed_comments set before calling this function.
-    """
-    try:
-        # Extract comment information
-        comment_id = comment["id"]
-        discussion_id = comment.get("discussion_id")
-        
-        # Extract comment text
-        comment_text = ""
-        if "rich_text" in comment and len(comment["rich_text"]) > 0:
-            comment_text = comment["rich_text"][0].get("text", {}).get("content", "")
-        
-        # Determine parent ID for the reply (could be page_id or block_id)
-        parent_id = None
-        if "parent" in comment:
-            if "page_id" in comment["parent"]:
-                parent_id = comment["parent"]["page_id"]
-            elif "block_id" in comment["parent"]:
-                parent_id = comment["parent"]["block_id"]
-        
-        # Skip processing if missing essential information
-        if not parent_id or not comment_text:
-            logger.warning(f"Skipping comment {comment_id}: Missing parent_id or comment_text")
-            return
-        
-        # Note: Skipping already processed comments is now handled by get_unprocessed_comments()
-        # so we don't need to check here, but we'll log it for debugging purposes
-        logger.debug(f"Processing comment: {comment_id}")
-        
-        logger.info(f"Processing new comment: {comment_id} from discussion: {discussion_id}")
-        logger.info(f"Comment text: {comment_text}")
-        
-        # Create or retrieve a thread for this discussion
-        # Use the discussion_id as the external_id for the thread to maintain continuity
-        thread_id = None
-        
-        # If this is part of an existing discussion, check if we have a thread for it
-        if discussion_id:
-            # Try to find an existing thread with this discussion_id
-            try:
-                # List threads with the metadata filter for this discussion_id
-                threads = openai_client.beta.threads.list()
-                for thread in threads.data:
-                    # Check if this thread is for our discussion
-                    if getattr(thread, 'metadata', {}).get('discussion_id') == discussion_id:
-                        thread_id = thread.id
-                        logger.info(f"Found existing thread {thread_id} for discussion {discussion_id}")
-                        break
-            except Exception as e:
-                logger.error(f"Error finding existing thread: {e}")
-        
-        # If no thread found or this is a new discussion, create a new thread
-        if not thread_id:
-            try:
-                # Create a new thread with metadata to track the discussion_id
-                metadata = {}
-                if discussion_id:
-                    metadata['discussion_id'] = discussion_id
-                
-                thread = openai_client.beta.threads.create(metadata=metadata)
-                thread_id = thread.id
-                logger.info(f"Created new thread {thread_id} for discussion {discussion_id if discussion_id else 'new'}")
-            except Exception as e:
-                logger.error(f"Error creating thread: {e}")
-                raise
-        
-        # Add the user message to the thread
-        try:
-            message = openai_client.beta.threads.messages.create(
-                thread_id=thread_id,
-                role="user",
-                content=comment_text
-            )
-            logger.info(f"Added message to thread {thread_id}")
-        except Exception as e:
-            logger.error(f"Error adding message to thread: {e}")
-            raise
-        
-        # Run the assistant on the thread
-        try:
-            run = openai_client.beta.threads.runs.create(
-                thread_id=thread_id,
-                assistant_id=ASSISTANT_ID,
-                instructions="You are responding to comments in a Notion document. Be helpful, concise, and friendly."
-            )
-            logger.info(f"Started run {run.id} on thread {thread_id}")
-        except Exception as e:
-            logger.error(f"Error starting run: {e}")
-            raise
-        
-        # Wait for the run to complete - using async sleep instead of blocking
-        while True:
-            try:
-                run_status = openai_client.beta.threads.runs.retrieve(
-                    thread_id=thread_id,
-                    run_id=run.id
-                )
-                if run_status.status == 'completed':
-                    logger.info(f"Run {run.id} completed")
-                    break
-                elif run_status.status in ['failed', 'cancelled', 'expired']:
-                    logger.error(f"Run {run.id} ended with status {run_status.status}")
-                    raise Exception(f"Run ended with status {run_status.status}")
-                else:
-                    logger.info(f"Run {run.id} status: {run_status.status}")
-                    await asyncio.sleep(1)  # Async wait before checking again
-            except Exception as e:
-                logger.error(f"Error checking run status: {e}")
-                raise
-        
-        # Get the assistant's response
-        try:
-            messages = openai_client.beta.threads.messages.list(
-                thread_id=thread_id
-            )
-            
-            # Get the most recent assistant message
-            assistant_messages = [msg for msg in messages.data if msg.role == 'assistant']
-            if not assistant_messages:
-                raise Exception("No assistant response found")
-            
-            # Get the most recent message (first in the list)
-            latest_message = assistant_messages[0]
-            ai_response = latest_message.content[0].text.value
-            logger.info(f"Got assistant response: {ai_response[:100]}...")
-        except Exception as e:
-            logger.error(f"Error getting assistant response: {e}")
-            raise
-        
-        # Post the response as a reply using the Notion SDK
-        rich_text = [{
-            "type": "text",
-            "text": {
-                "content": f"AI Assistant: {ai_response}"
-            }
-        }]
-        
-        try:
-            # Based on the successful approach from our testing, use the simplified method
-            # that works with the Notion SDK
-            parent_dict = {}
-            
-            # Set either page_id or block_id, but not both
-            if "page_id" in comment.get("parent", {}):
-                parent_dict = {"page_id": parent_id}
-                logger.info(f"Creating comment on page {parent_id}")
-            else:
-                parent_dict = {"block_id": parent_id}
-                logger.info(f"Creating comment on block {parent_id}")
-            
-            # Create the comment with the appropriate parameters
-            if discussion_id:
-                logger.info(f"This is a reply in discussion {discussion_id}")
-            
-            # Create the comment using the simplified approach that worked in testing
-            notion.comments.create(
-                parent=parent_dict,
-                rich_text=rich_text
-            )
-            logger.info("Comment created successfully")
-            
-        except Exception as e:
-            logger.error(f"Error creating comment: {e}")
-            # Try with discussion_id if the first attempt failed and we have a discussion_id
-            if discussion_id:
-                try:
-                    logger.info(f"Trying again with discussion_id parameter")
-                    parent_dict = {}
-                    if "page_id" in comment.get("parent", {}):
-                        parent_dict = {"page_id": parent_id}
-                    else:
-                        parent_dict = {"block_id": parent_id}
-                        
-                    notion.comments.create(
-                        parent=parent_dict,
-                        discussion_id=discussion_id,
-                        rich_text=rich_text
-                    )
-                    logger.info("Comment created with discussion_id parameter")
-                except Exception as e2:
-                    logger.error(f"Second attempt to create comment failed: {e2}")
-                    raise
-            else:
-                # If there's no discussion_id and the first attempt failed, re-raise the exception
-                raise
-        
-        # Mark this comment as processed
-        processed_comments.add(comment_id)
-        logger.info(f"Successfully responded to comment {comment_id}")
->>>>>>> 17d11163
+
         
         return reply
     except Exception as e:
         logger.error(f"Error processing comment: {e}")
         return {"status": "error", "message": f"Error processing comment: {e}"}
 
-<<<<<<< HEAD
+
 def action_router(event_payload):
     """Route the event payload to the appropriate handler based on event type and content.
     
@@ -486,207 +225,6 @@
         logging.info("Skipping event: not from a person or no author information")
     
     return response
-=======
-def get_discussion_context(discussion_id, current_comment_id):
-    """Retrieve the context of a discussion thread.
-    
-    Args:
-        discussion_id: The ID of the discussion thread
-        current_comment_id: The ID of the current comment being processed
-        
-    Returns:
-        A string containing the context of previous comments in the thread
-    """
-    thread_context = ""
-    try:
-        # Get all comments in the discussion thread using the Notion SDK
-        # The Notion SDK doesn't directly support filtering by discussion_id in the list method
-        # So we'll get all comments and filter them manually
-        response = notion.comments.list(block_id=NOTION_PAGE_ID)
-        all_comments = response.get("results", [])
-        
-        # Filter comments by discussion_id
-        thread_comments = [c for c in all_comments if c.get("discussion_id") == discussion_id]
-        
-        # Sort comments by created_time to ensure chronological order
-        thread_comments.sort(key=lambda x: x.get("created_time", ""))
-        
-        # Build context from previous comments in the thread
-        for thread_comment in thread_comments:
-            # Skip the current comment and comments without text
-            if thread_comment["id"] == current_comment_id or "rich_text" not in thread_comment:
-                continue
-                
-            # Skip comments that don't have text content
-            if not thread_comment["rich_text"] or len(thread_comment["rich_text"]) == 0:
-                continue
-                
-            # Extract the text content
-            thread_text = thread_comment["rich_text"][0].get("text", {}).get("content", "")
-            if thread_text:
-                # Add the comment to the context
-                author = thread_comment.get("created_by", {}).get("name", "Unknown")
-                thread_context += f"Previous comment by {author}: {thread_text}\n"
-                
-        return thread_context
-    except Exception as e:
-        logger.error(f"Error retrieving discussion thread {discussion_id}: {e}")
-        return ""
-
-def organize_comments_by_thread(comments):
-    """Organize comments by their discussion threads.
-    
-    Args:
-        comments: A list of comments from the Notion API
-        
-    Returns:
-        A dictionary mapping discussion_ids to lists of comments
-    """
-    # This function is kept for backward compatibility but now uses the more detailed function
-    threads = {}
-    organized = organize_comments_by_parent_and_thread(comments)
-    
-    # Flatten the parent structure to just get discussion threads
-    for parent_threads in organized.values():
-        for discussion_id, thread_comments in parent_threads.items():
-            if discussion_id not in threads:
-                threads[discussion_id] = []
-            threads[discussion_id].extend(thread_comments)
-    
-    return threads
-
-def get_unprocessed_comments(comments):
-    """Filter out already processed comments.
-    
-    Args:
-        comments: A list of comments from the Notion API
-        
-    Returns:
-        A list of comments that haven't been processed yet
-    """
-    unprocessed = []
-    
-    for comment in comments:
-        comment_id = comment.get("id")
-        if comment_id and comment_id not in processed_comments:
-            unprocessed.append(comment)
-    
-    logger.info(f"Found {len(unprocessed)} unprocessed comments out of {len(comments)} total comments")
-    return unprocessed
-
-def organize_comments_by_parent_and_thread(comments):
-    """Organize comments by their parent page/block and discussion threads.
-    
-    Args:
-        comments: A list of comments from the Notion API
-        
-    Returns:
-        A dictionary mapping parent_ids to dictionaries of discussion_ids to lists of comments
-    """
-    organized = {}
-    
-    for comment in comments:
-        # Determine parent ID for the reply (could be page_id or block_id)
-        parent_id = None
-        if "parent" in comment:
-            if "page_id" in comment["parent"]:
-                parent_id = comment["parent"]["page_id"]
-            elif "block_id" in comment["parent"]:
-                parent_id = comment["parent"]["block_id"]
-        
-        # Skip if no parent_id found
-        if not parent_id:
-            logger.warning(f"Skipping comment {comment.get('id', 'unknown')}: Missing parent_id")
-            continue
-        
-        # Get discussion ID, default to "unthreaded" if not present
-        discussion_id = comment.get("discussion_id", "unthreaded")
-        
-        # Initialize nested dictionaries if needed
-        if parent_id not in organized:
-            organized[parent_id] = {}
-        if discussion_id not in organized[parent_id]:
-            organized[parent_id][discussion_id] = []
-        
-        # Add comment to the appropriate list
-        organized[parent_id][discussion_id].append(comment)
-    
-    # Sort comments within each thread by created_time
-    for parent_id in organized:
-        for discussion_id in organized[parent_id]:
-            organized[parent_id][discussion_id] = sorted(
-                organized[parent_id][discussion_id], 
-                key=lambda x: x.get("created_time", "")
-            )
-    
-    return organized
-
-async def process_comments_async(comments):
-    """Process a list of comments asynchronously.
-    
-    Args:
-        comments: A list of comments to process
-    """
-    # Create tasks for each comment
-    tasks = [process_comment_async(comment) for comment in comments]
-    
-    # Process all comments concurrently and wait for them to complete
-    await asyncio.gather(*tasks)
-
-def poll_notion_page():
-    """Poll the Notion page for new comments and process them.
-    
-    Retrieves all open (un-resolved) comments from the specified Notion page or block,
-    organizes them by parent page/block and discussion thread, filters out already 
-    processed comments, and processes each unprocessed comment asynchronously.
-    """
-    if not NOTION_PAGE_ID:
-        logger.error("NOTION_PAGE_ID not set in environment variables")
-        return
-    
-    logger.info(f"Polling Notion page {NOTION_PAGE_ID} for new comments")
-    
-    # Step 1: Get all comments from the page/block as a flat list
-    all_comments = get_comments_from_page()
-    
-    # Step 2: Filter out already processed comments
-    unprocessed_comments = get_unprocessed_comments(all_comments)
-    
-    if not unprocessed_comments:
-        logger.info("No new comments to process")
-        return
-    
-    # Step 3: Organize unprocessed comments by parent page/block and discussion thread
-    organized_comments = organize_comments_by_parent_and_thread(unprocessed_comments)
-    
-    # Log summary of what we found
-    parent_count = len(organized_comments)
-    thread_count = sum(len(threads) for threads in organized_comments.values())
-    logger.info(f"Found {thread_count} discussion threads across {parent_count} parent pages/blocks")
-    
-    # Step 4: Process each unprocessed comment asynchronously
-    # Flatten the organized comments into a single list
-    all_unprocessed = []
-    for parent_id, threads in organized_comments.items():
-        logger.info(f"Processing comments for parent {parent_id}")
-        for discussion_id, comments in threads.items():
-            logger.info(f"Processing thread {discussion_id} with {len(comments)} comments")
-            all_unprocessed.extend(comments)
-    
-    # Create a new event loop for this thread if one doesn't exist
-    try:
-        loop = asyncio.get_event_loop()
-    except RuntimeError:
-        loop = asyncio.new_event_loop()
-        asyncio.set_event_loop(loop)
-    
-    # Process all comments asynchronously
-    if all_unprocessed:
-        logger.info(f"Processing {len(all_unprocessed)} comments asynchronously")
-        loop.run_until_complete(process_comments_async(all_unprocessed))
-    
-    logger.info(f"Finished polling. Total processed comments: {len(processed_comments)}")
->>>>>>> 17d11163
 
 
 @app.route('/events', methods=['POST'])
@@ -748,7 +286,6 @@
         "status": "running",
         "notion_page_id": os.getenv("NOTION_PAGE"),
         "polling_interval": POLLING_INTERVAL,
-<<<<<<< HEAD
         "comments": {
             "total": len(all_comments),
             "processed": len(processed_comments),
@@ -758,11 +295,6 @@
         "subscriptions": {
             "total": len(subscriptions)
         },
-=======
-        "llm_model": LLM_MODEL,
-        "assistant_id": ASSISTANT_ID,
-        "processed_comments": len(processed_comments),
->>>>>>> 17d11163
         "timestamp": datetime.now().isoformat()
     })
 
